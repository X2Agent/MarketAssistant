<?xml version="1.0" encoding="utf-8" ?>
<ContentPage xmlns="http://schemas.microsoft.com/dotnet/2021/maui"
             xmlns:x="http://schemas.microsoft.com/winfx/2009/xaml"
             xmlns:viewmodels="clr-namespace:MarketAssistant.ViewModels"
             xmlns:settings="clr-namespace:MarketAssistant.Applications.Settings"
             xmlns:controls="clr-namespace:MarketAssistant.Controls"
             xmlns:toolkit="http://schemas.microsoft.com/dotnet/2022/maui/toolkit"
             x:Class="MarketAssistant.Pages.SettingPage"
             x:DataType="viewmodels:SettingViewModel">
    
    <ContentPage.Resources>
        <ResourceDictionary>
            <Thickness x:Key="CardPadding">12</Thickness>
            <x:Double x:Key="StackSpacing">12</x:Double>
            <x:Double x:Key="ButtonWidth">120</x:Double>
            <x:Double x:Key="LabelFontSize">14</x:Double>
            <Color x:Key="LabelTextColor">#6c757d</Color>
            <Color x:Key="PrimaryButtonColor">#007bff</Color>
            <Color x:Key="SuccessButtonColor">#28a745</Color>
            <!-- 市场分析师角色设置区域专用颜色 -->
            <Color x:Key="CheckBoxColor">#007bff</Color>
            <Color x:Key="PrimaryTextColor">#212529</Color>
            <Color x:Key="SecondaryTextColor">#6c757d</Color>
        </ResourceDictionary>
    </ContentPage.Resources>
    <ScrollView>
        <VerticalStackLayout Padding="{StaticResource CardPadding}" Spacing="{StaticResource StackSpacing}">
            <!-- 模型设置区域 -->
            <controls:CardView ShadowOpacity="0.4" Header="模型设置(硅基流动)">
                <Grid RowDefinitions="Auto,Auto" RowSpacing="16">
                    <!-- 模型选择 -->
                    <StackLayout Grid.Row="0" Spacing="8">
                        <Picker ItemsSource="{Binding Models}" SelectedItem="{Binding UserSetting.ModelId}" Title="模型选择">
                            <Picker.Triggers>
                                <DataTrigger TargetType="Picker" Binding="{Binding Models.Count}" Value="0">
                                    <Setter Property="IsEnabled" Value="False" />
                                </DataTrigger>
                            </Picker.Triggers>
                        </Picker>
                    </StackLayout>

                    <!-- API密钥 -->
                    <Grid Grid.Row="1" RowDefinitions="Auto,Auto" RowSpacing="8" ColumnDefinitions="*,Auto">
                        <Label Grid.Row="0" Grid.ColumnSpan="2" Text="API密钥" FontSize="{StaticResource LabelFontSize}" TextColor="{StaticResource LabelTextColor}" />
                        <Entry Grid.Row="1" Grid.Column="0" Text="{Binding UserSetting.ApiKey}" Placeholder="请输入API密钥" IsPassword="True" />
                        <Button Grid.Row="1" Grid.Column="1" Text="获取密钥" Command="{Binding OpenModelApiWebsiteCommand}" 
                                BackgroundColor="{StaticResource PrimaryButtonColor}" TextColor="White" Margin="8,0,0,0" 
                                WidthRequest="100" HeightRequest="40" />
                    </Grid>
                </Grid>
            </controls:CardView>

            <!-- API令牌设置区域 -->
            <controls:CardView Header="API令牌设置">
                <VerticalStackLayout Spacing="{StaticResource StackSpacing}">
                    <!-- 智图API令牌 -->
                    <VerticalStackLayout Spacing="8">
                        <Label Text="ZhiTu API令牌" FontSize="14" TextColor="#6c757d" />
                        <Grid ColumnDefinitions="*,Auto">
                            <Entry Grid.Column="0" Text="{Binding UserSetting.ZhiTuApiToken}" Placeholder="请输入ZhiTu API令牌" />
                            <Button Grid.Column="1" Text="获取令牌" Command="{Binding OpenZhiTuApiWebsiteCommand}" 
                                BackgroundColor="#007bff" TextColor="White" Margin="8,0,0,0" 
                                WidthRequest="100" HeightRequest="40" />
                        </Grid>
                    </VerticalStackLayout>
                </VerticalStackLayout>
            </controls:CardView>
            
            <!-- 知识库设置区域 -->
            <controls:CardView ShadowOpacity="0.4" Header="知识库设置">
                <Grid RowDefinitions="Auto,Auto,Auto" RowSpacing="16">
                    <!-- 是否加载知识库 -->
                    <HorizontalStackLayout Grid.Row="0">
                        <CheckBox IsChecked="{Binding UserSetting.LoadKnowledge}" Color="{StaticResource PrimaryButtonColor}" />
                        <Label Text="加载知识库" FontSize="{StaticResource LabelFontSize}" TextColor="#212529" VerticalOptions="Center" />
                    </HorizontalStackLayout>

                    <!-- 知识文件目录 -->
                    <StackLayout Grid.Row="1" Spacing="8" IsEnabled="{Binding UserSetting.LoadKnowledge}">
                        <Label Text="知识文件目录" FontSize="{StaticResource LabelFontSize}" TextColor="{StaticResource LabelTextColor}" />
                        <Grid ColumnDefinitions="*,Auto">
                            <Entry Grid.Column="0" Text="{Binding UserSetting.KnowledgeFileDirectory}" Placeholder="请选择知识库目录" IsReadOnly="True" />
                            <Button Grid.Column="1" Text="浏览" Command="{Binding SelectKnowledgeDirectoryCommand}" 
                                    BackgroundColor="{StaticResource PrimaryButtonColor}" TextColor="White" Margin="8,0,0,0" />
                        </Grid>
                    </StackLayout>

                    <!-- 向量化按钮 -->
                    <StackLayout Grid.Row="2" Spacing="8" IsEnabled="{Binding UserSetting.LoadKnowledge}">
                        <Label Text="知识库向量化" FontSize="{StaticResource LabelFontSize}" TextColor="{StaticResource LabelTextColor}" />
                        <Grid ColumnDefinitions="Auto,Auto,*">
                            <Button Grid.Column="0" Text="向量化文档" Command="{Binding VectorizeDocumentsCommand}" 
                                    BackgroundColor="{StaticResource SuccessButtonColor}" TextColor="White" 
                                    IsEnabled="{Binding IsKnowledgeDirectoryValid}" />
                            <ActivityIndicator Grid.Column="1" IsRunning="{Binding IsVectorizing}" IsVisible="{Binding IsVectorizing}" 
                                               Color="{StaticResource PrimaryButtonColor}" Margin="10,0,0,0" />
                        </Grid>
                        <Label Text="将读取知识文件夹中的PDF和DOCX文件并进行向量化存储" FontSize="12" TextColor="{StaticResource LabelTextColor}" />
                    </StackLayout>
                </Grid>
            </controls:CardView>

            <!-- 市场分析师角色设置区域 -->
            <controls:CardView Header="市场分析师角色设置">
                <VerticalStackLayout Spacing="{StaticResource StackSpacing}">
                    <Label Text="选择参与分析讨论的角色" FontSize="14" TextColor="{StaticResource SecondaryTextColor}" Margin="0,0,0,4" />
                    <Label Text="注意：启用的角色越多，消耗的Token越多" FontSize="12" TextColor="#dc3545" Margin="0,0,0,8" />
                    
<<<<<<< HEAD
                    <!-- 两列Grid布局 -->
                    <Grid ColumnDefinitions="*,*" ColumnSpacing="16" RowDefinitions="Auto,Auto,Auto" RowSpacing="16">
                        <!-- 左列第1行：协调分析师（必选） -->
                        <HorizontalStackLayout Grid.Column="0" Grid.Row="0">
                            <CheckBox IsChecked="{Binding EnableAnalysisSynthesizer}" Color="{StaticResource CheckBoxColor}" IsEnabled="False" />
                            <VerticalStackLayout>
                                <Label Text="协调分析师" FontSize="14" TextColor="{StaticResource PrimaryTextColor}" VerticalOptions="Center" />
                                <Label Text="负责引导讨论和总结（必选）" FontSize="12" TextColor="{StaticResource SecondaryTextColor}" VerticalOptions="Center" />
                            </VerticalStackLayout>
                        </HorizontalStackLayout>

                        <!-- 右列第1行：基本面分析师 -->
                        <HorizontalStackLayout Grid.Column="1" Grid.Row="0">
                            <CheckBox IsChecked="{Binding EnableFinancialAnalyst}" Color="{StaticResource CheckBoxColor}" />
                            <VerticalStackLayout>
                                <Label Text="基本面分析师" FontSize="14" TextColor="{StaticResource PrimaryTextColor}" VerticalOptions="Center" />
                                <Label Text="整合了策略分析师和股票研究分析师的功能" FontSize="12" TextColor="{StaticResource SecondaryTextColor}" VerticalOptions="Center" />
                            </VerticalStackLayout>
                        </HorizontalStackLayout>

                        <!-- 左列第2行：财务分析师 -->
                        <HorizontalStackLayout Grid.Column="0" Grid.Row="1">
                            <CheckBox IsChecked="{Binding EnableFundamentalAnalyst}" Color="{StaticResource CheckBoxColor}" IsEnabled="False" />
                            <VerticalStackLayout>
                                <Label Text="财务分析师" FontSize="14" TextColor="{StaticResource PrimaryTextColor}" VerticalOptions="Center" />
                                <Label Text="专注于财务报表和财务健康分析" FontSize="12" TextColor="{StaticResource SecondaryTextColor}" VerticalOptions="Center" />
                            </VerticalStackLayout>
                        </HorizontalStackLayout>
                        
                        <!-- 右列第2行：技术分析师 -->
                        <HorizontalStackLayout Grid.Column="1" Grid.Row="1">
                            <CheckBox IsChecked="{Binding EnableTechnicalAnalyst}" Color="{StaticResource CheckBoxColor}" />
                            <VerticalStackLayout>
                                <Label Text="技术分析师" FontSize="14" TextColor="{StaticResource PrimaryTextColor}" VerticalOptions="Center" />
                                <Label Text="专注于图表模式和技术指标分析" FontSize="12" TextColor="{StaticResource SecondaryTextColor}" VerticalOptions="Center" />
                            </VerticalStackLayout>
                        </HorizontalStackLayout>
                        
                        <!-- 左列第3行：市场情绪分析师 -->
                        <HorizontalStackLayout Grid.Column="0" Grid.Row="2">
                            <CheckBox IsChecked="{Binding EnableMarketSentimentAnalyst}" Color="{StaticResource CheckBoxColor}" />
                            <VerticalStackLayout>
                                <Label Text="市场情绪分析师" FontSize="14" TextColor="{StaticResource PrimaryTextColor}" VerticalOptions="Center" />
                                <Label Text="整合了行为金融分析师和市场分析师的功能" FontSize="12" TextColor="{StaticResource SecondaryTextColor}" VerticalOptions="Center" />
                            </VerticalStackLayout>
                        </HorizontalStackLayout>
                        
                        <!-- 右列第3行：新闻事件分析师 -->
                        <HorizontalStackLayout Grid.Column="1" Grid.Row="2">
                            <CheckBox IsChecked="{Binding EnableNewsEventAnalyst}" Color="{StaticResource CheckBoxColor}" />
                            <VerticalStackLayout>
                                <Label Text="新闻事件分析师" FontSize="14" TextColor="{StaticResource PrimaryTextColor}" VerticalOptions="Center" />
                                <Label Text="专注于新闻事件对股票的影响分析" FontSize="12" TextColor="{StaticResource SecondaryTextColor}" VerticalOptions="Center" />
                            </VerticalStackLayout>
                        </HorizontalStackLayout>
                    </Grid>
=======
                    <!-- 协调分析师（必选） -->
                    <HorizontalStackLayout Margin="0,4">
                        <CheckBox IsChecked="{Binding EnableAnalysisSynthesizer, Mode=OneWay}" Color="#007bff" IsEnabled="False" />
                        <VerticalStackLayout>
                            <Label Text="协调分析师" FontSize="14" TextColor="#212529" VerticalOptions="Center" />
                            <Label Text="负责引导讨论和总结（必选）" FontSize="12" TextColor="#6c757d" VerticalOptions="Center" />
                        </VerticalStackLayout>
                    </HorizontalStackLayout>
                    
                    <!-- 基本面分析师 -->
                    <HorizontalStackLayout Margin="0,4">
                        <CheckBox IsChecked="{Binding EnableFundamentalAnalyst, Mode=OneWay}" Color="#007bff" IsEnabled="False" />
                        <VerticalStackLayout>
                            <Label Text="基本面分析师" FontSize="14" TextColor="#212529" VerticalOptions="Center" />
                            <Label Text="整合了策略分析师和股票研究分析师的功能" FontSize="12" TextColor="#6c757d" VerticalOptions="Center" />
                        </VerticalStackLayout>
                    </HorizontalStackLayout>
                    
                    <!-- 市场情绪分析师 -->
                    <HorizontalStackLayout Margin="0,4">
                        <CheckBox IsChecked="{Binding EnableMarketSentimentAnalyst}" Color="#007bff" />
                        <VerticalStackLayout>
                            <Label Text="市场情绪分析师" FontSize="14" TextColor="#212529" VerticalOptions="Center" />
                            <Label Text="整合了行为金融分析师和市场分析师的功能" FontSize="12" TextColor="#6c757d" VerticalOptions="Center" />
                        </VerticalStackLayout>
                    </HorizontalStackLayout>
                    
                    <!-- 财务分析师 -->
                    <HorizontalStackLayout Margin="0,4">
                        <CheckBox IsChecked="{Binding EnableFinancialAnalyst}" Color="#007bff" />
                        <VerticalStackLayout>
                            <Label Text="财务分析师" FontSize="14" TextColor="#212529" VerticalOptions="Center" />
                            <Label Text="专注于财务报表和财务健康分析" FontSize="12" TextColor="#6c757d" VerticalOptions="Center" />
                        </VerticalStackLayout>
                    </HorizontalStackLayout>
                    
                    <!-- 技术分析师 -->
                    <HorizontalStackLayout Margin="0,4">
                        <CheckBox IsChecked="{Binding EnableTechnicalAnalyst}" Color="#007bff" />
                        <VerticalStackLayout>
                            <Label Text="技术分析师" FontSize="14" TextColor="#212529" VerticalOptions="Center" />
                            <Label Text="专注于图表模式和技术指标分析" FontSize="12" TextColor="#6c757d" VerticalOptions="Center" />
                        </VerticalStackLayout>
                    </HorizontalStackLayout>
  
                    <!-- 新闻事件分析师 -->
                    <HorizontalStackLayout Margin="0,4">
                        <CheckBox IsChecked="{Binding EnableNewsEventAnalyst}" Color="#007bff" />
                        <VerticalStackLayout>
                            <Label Text="新闻事件分析师" FontSize="14" TextColor="#212529" VerticalOptions="Center" />
                            <Label Text="专注于新闻事件对股票的影响分析" FontSize="12" TextColor="#6c757d" VerticalOptions="Center" />
                        </VerticalStackLayout>
                    </HorizontalStackLayout>
>>>>>>> a177a8a9
                </VerticalStackLayout>
            </controls:CardView>

            <!-- 通知设置区域 -->
            <controls:CardView Header="通知设置">
                <VerticalStackLayout Spacing="{StaticResource StackSpacing}">
                    <!-- 是否开启通知 -->
                    <HorizontalStackLayout>
                        <CheckBox IsChecked="{Binding UserSetting.Notification}" Color="#007bff" />
                        <Label Text="开启通知" FontSize="14" TextColor="#212529" VerticalOptions="Center" />
                    </HorizontalStackLayout>
                </VerticalStackLayout>
            </controls:CardView>

            <!-- 浏览器设置区域 -->
            <controls:CardView Header="浏览器设置">
                <VerticalStackLayout Spacing="{StaticResource StackSpacing}">
                    <Label Text="浏览器路径" FontSize="14" TextColor="#6c757d" />
                        <Grid ColumnDefinitions="*,Auto">
                            <Entry Grid.Column="0" Text="{Binding UserSetting.BrowserPath}" Placeholder="请选择浏览器路径（留空则自动检测）" IsReadOnly="True" />
                            <Button Grid.Column="1" Text="浏览" Command="{Binding SelectBrowserPathCommand}" 
                                    BackgroundColor="#007bff" TextColor="White" Margin="8,0,0,0" />
                        </Grid>
                    <Label Text="注意：如果留空，系统将自动使用默认浏览器" FontSize="12" TextColor="#6c757d" />
                </VerticalStackLayout>
            </controls:CardView>
            
            <!-- 日志设置区域 -->
            <controls:CardView Header="日志设置">
                <VerticalStackLayout Spacing="{StaticResource StackSpacing}">
                    <Label Text="日志文件路径" FontSize="14" TextColor="#6c757d" />
                    <Grid ColumnDefinitions="*,Auto">
                        <Entry Grid.Column="0" Text="{Binding UserSetting.LogPath}" Placeholder="请输入日志文件路径" />
                        <Button Grid.Column="1" Text="浏览" Command="{Binding SelectLogPathCommand}" 
                                    BackgroundColor="#007bff" TextColor="White" Margin="8,0,0,0" />
                    </Grid>
                </VerticalStackLayout>
            </controls:CardView>

            <!-- Web Search设置区域 -->
            <controls:CardView Header="Web Search设置">
                <VerticalStackLayout Spacing="{StaticResource StackSpacing}">
                    <!-- 是否启用Web Search -->
                    <HorizontalStackLayout>
                        <CheckBox IsChecked="{Binding UserSetting.EnableWebSearch}" Color="#007bff" />
                        <Label Text="启用Web Search功能" FontSize="14" TextColor="#212529" VerticalOptions="Center" />
                    </HorizontalStackLayout>
                    
                    <!-- Web Search 服务商选择和API Key -->
                    <VerticalStackLayout Spacing="8" IsEnabled="{Binding UserSetting.EnableWebSearch}">
                        <Grid ColumnDefinitions="Auto,*" ColumnSpacing="16">
                            <VerticalStackLayout Grid.Column="0" Spacing="8">
                                <Label Text="搜索平台选择" FontSize="14" TextColor="#6c757d" />
                                <Picker ItemsSource="{Binding WebSearchProviders}" SelectedItem="{Binding UserSetting.WebSearchProvider}" Title="" WidthRequest="150" />
                            </VerticalStackLayout>
                            
                            <VerticalStackLayout Grid.Column="1" Spacing="8">
                                <Label Text="Web Search API Key" FontSize="14" TextColor="#6c757d" />
                                <Entry Text="{Binding UserSetting.WebSearchApiKey}" Placeholder="请输入Web Search API Key" />
                            </VerticalStackLayout>
                        </Grid>
                        <Label Text="注意：启用Web Search功能需要配置有效的API Key" FontSize="12" TextColor="#dc3545" />
                    </VerticalStackLayout>
                </VerticalStackLayout>
            </controls:CardView>
            
            <!-- MCP服务器配置区域 -->
            <controls:CardView Header="MCP服务器配置">
                <VerticalStackLayout Spacing="{StaticResource StackSpacing}">
                    <Label Text="配置MCP服务器，用于连接外部服务" FontSize="14" TextColor="#6c757d" />
                    <Button Text="MCP服务器配置" Command="{Binding NavigateToMCPConfigCommand}" 
                            BackgroundColor="#007bff" TextColor="White" HorizontalOptions="Start" />
                </VerticalStackLayout>
            </controls:CardView>
            
            <!-- 操作按钮区域 -->
            <HorizontalStackLayout HorizontalOptions="End" Spacing="{StaticResource StackSpacing}" Margin="0,16,0,0">
                <Button Text="重置" Command="{Binding ResetCommand}" 
                        BackgroundColor="#6c757d" TextColor="White" WidthRequest="{StaticResource ButtonWidth}" />
                <Button Text="保存" Command="{Binding SaveCommand}" 
                        BackgroundColor="#007bff" TextColor="White" WidthRequest="{StaticResource ButtonWidth}" />
            </HorizontalStackLayout>
        </VerticalStackLayout>
    </ScrollView>
</ContentPage><|MERGE_RESOLUTION|>--- conflicted
+++ resolved
@@ -106,7 +106,6 @@
                     <Label Text="选择参与分析讨论的角色" FontSize="14" TextColor="{StaticResource SecondaryTextColor}" Margin="0,0,0,4" />
                     <Label Text="注意：启用的角色越多，消耗的Token越多" FontSize="12" TextColor="#dc3545" Margin="0,0,0,8" />
                     
-<<<<<<< HEAD
                     <!-- 两列Grid布局 -->
                     <Grid ColumnDefinitions="*,*" ColumnSpacing="16" RowDefinitions="Auto,Auto,Auto" RowSpacing="16">
                         <!-- 左列第1行：协调分析师（必选） -->
@@ -163,61 +162,6 @@
                             </VerticalStackLayout>
                         </HorizontalStackLayout>
                     </Grid>
-=======
-                    <!-- 协调分析师（必选） -->
-                    <HorizontalStackLayout Margin="0,4">
-                        <CheckBox IsChecked="{Binding EnableAnalysisSynthesizer, Mode=OneWay}" Color="#007bff" IsEnabled="False" />
-                        <VerticalStackLayout>
-                            <Label Text="协调分析师" FontSize="14" TextColor="#212529" VerticalOptions="Center" />
-                            <Label Text="负责引导讨论和总结（必选）" FontSize="12" TextColor="#6c757d" VerticalOptions="Center" />
-                        </VerticalStackLayout>
-                    </HorizontalStackLayout>
-                    
-                    <!-- 基本面分析师 -->
-                    <HorizontalStackLayout Margin="0,4">
-                        <CheckBox IsChecked="{Binding EnableFundamentalAnalyst, Mode=OneWay}" Color="#007bff" IsEnabled="False" />
-                        <VerticalStackLayout>
-                            <Label Text="基本面分析师" FontSize="14" TextColor="#212529" VerticalOptions="Center" />
-                            <Label Text="整合了策略分析师和股票研究分析师的功能" FontSize="12" TextColor="#6c757d" VerticalOptions="Center" />
-                        </VerticalStackLayout>
-                    </HorizontalStackLayout>
-                    
-                    <!-- 市场情绪分析师 -->
-                    <HorizontalStackLayout Margin="0,4">
-                        <CheckBox IsChecked="{Binding EnableMarketSentimentAnalyst}" Color="#007bff" />
-                        <VerticalStackLayout>
-                            <Label Text="市场情绪分析师" FontSize="14" TextColor="#212529" VerticalOptions="Center" />
-                            <Label Text="整合了行为金融分析师和市场分析师的功能" FontSize="12" TextColor="#6c757d" VerticalOptions="Center" />
-                        </VerticalStackLayout>
-                    </HorizontalStackLayout>
-                    
-                    <!-- 财务分析师 -->
-                    <HorizontalStackLayout Margin="0,4">
-                        <CheckBox IsChecked="{Binding EnableFinancialAnalyst}" Color="#007bff" />
-                        <VerticalStackLayout>
-                            <Label Text="财务分析师" FontSize="14" TextColor="#212529" VerticalOptions="Center" />
-                            <Label Text="专注于财务报表和财务健康分析" FontSize="12" TextColor="#6c757d" VerticalOptions="Center" />
-                        </VerticalStackLayout>
-                    </HorizontalStackLayout>
-                    
-                    <!-- 技术分析师 -->
-                    <HorizontalStackLayout Margin="0,4">
-                        <CheckBox IsChecked="{Binding EnableTechnicalAnalyst}" Color="#007bff" />
-                        <VerticalStackLayout>
-                            <Label Text="技术分析师" FontSize="14" TextColor="#212529" VerticalOptions="Center" />
-                            <Label Text="专注于图表模式和技术指标分析" FontSize="12" TextColor="#6c757d" VerticalOptions="Center" />
-                        </VerticalStackLayout>
-                    </HorizontalStackLayout>
-  
-                    <!-- 新闻事件分析师 -->
-                    <HorizontalStackLayout Margin="0,4">
-                        <CheckBox IsChecked="{Binding EnableNewsEventAnalyst}" Color="#007bff" />
-                        <VerticalStackLayout>
-                            <Label Text="新闻事件分析师" FontSize="14" TextColor="#212529" VerticalOptions="Center" />
-                            <Label Text="专注于新闻事件对股票的影响分析" FontSize="12" TextColor="#6c757d" VerticalOptions="Center" />
-                        </VerticalStackLayout>
-                    </HorizontalStackLayout>
->>>>>>> a177a8a9
                 </VerticalStackLayout>
             </controls:CardView>
 

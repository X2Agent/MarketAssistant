--- conflicted
+++ resolved
@@ -100,7 +100,6 @@
       
     - name: Restore dependencies
       run: |
-<<<<<<< HEAD
         # 设置环境变量明确禁用 Windows 目标
         export EnableWindowsTargeting=false
         export DOTNET_SKIP_FIRST_TIME_EXPERIENCE=true
@@ -111,10 +110,6 @@
           --verbosity minimal \
           --ignore-failed-sources \
           --disable-parallel
-=======
-        # 只恢复 macOS 相关项目的依赖，避免解析 Windows 项目
-        dotnet restore MarketAssistant/MarketAssistant.Mac/MarketAssistant.Mac.csproj --runtime maccatalyst-x64 --verbosity minimal
->>>>>>> 21d00206
       
     - name: Build macOS app
       run: |
@@ -125,10 +120,7 @@
           -p:RuntimeIdentifier=maccatalyst-x64 \
           -p:EnableWindowsTargeting=false \
           -p:TargetPlatformIdentifier=maccatalyst \
-<<<<<<< HEAD
           --no-restore \
-=======
->>>>>>> 21d00206
           --verbosity minimal \
           -o ./publish/macos
           

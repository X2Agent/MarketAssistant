--- conflicted
+++ resolved
@@ -16,18 +16,10 @@
     [TestInitialize]
     public void Initialize()
     {
-<<<<<<< HEAD
-        BaseInitialize(); // 调用基类初始化
-        
-        // 创建选股管理器，使用基类提供的_kernel
-        var managerLogger = new Mock<ILogger<StockSelectionManager>>();
-        _stockSelectionManager = new StockSelectionManager(_kernel.Services, _kernel, managerLogger.Object);
-=======
         var managerLogger = new Mock<ILogger<StockSelectionManager>>();
         // 直接使用测试 Kernel 上下文中的 IKernelFactory
         var factory = _kernel.Services.GetRequiredService<IKernelFactory>();
         _stockSelectionManager = new StockSelectionManager(_kernel.Services, factory, managerLogger.Object);
->>>>>>> deab01d5
 
         // 创建服务日志Mock
         _mockLogger = new Mock<ILogger<StockSelectionService>>();
